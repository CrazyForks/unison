(* Unison file synchronizer: src/ubase/util.mli *)
(* Copyright 1999-2018, Benjamin C. Pierce (see COPYING for details) *)

(* Miscellaneous utility functions and datatypes *)

(* ---------------------------------------------------------------------- *)
(* Exceptions *)

exception Fatal of string
exception Transient of string

val encodeException : string -> [`Transient | `Fatal] -> exn -> 'a
val convertUnixErrorsToTransient : string -> (unit -> 'a) -> 'a
val convertUnixErrorsToFatal : string -> (unit -> 'a) -> 'a
val ignoreTransientErrors : (unit -> unit) -> unit

(* [unwindProtect e1 e2] executes e1, catching the above two exceptions and
   executing e2 (passing it the exception packet, so that it can log a
   message or whatever) before re-raising them *)
val unwindProtect : (unit -> 'a) -> (exn -> unit) -> 'a

(* [finalize e1 e2] executes e1 and then e2.  If e1 raises either of the
   above two exceptions e2 is still executed and the exception is reraised *)
val finalize : (unit -> 'a) -> (unit -> unit) -> 'a

(* For data structures that need to record when operations have succeeded or
   failed *)
type confirmation =
   Succeeded
 | Failed of string

val printException : exn -> string

val process_status_to_string : Unix.process_status -> string

(* ---------------------------------------------------------------------- *)
(* Strings *)

(* Case insensitive comparison *)
val nocase_cmp : string -> string -> int
val nocase_eq  : string -> string -> bool

(* Ready-build set and map implementations *)
module StringSet : Set.S with type elt = string
module StringMap : Map.S with type key = string
val stringSetFromList : string list -> StringSet.t

(* String manipulation *)
val truncateString : string -> int -> string
val startswith : string -> string -> bool  (* STR,PREFIX *)
val endswith : string -> string -> bool
val findsubstring : ?reverse:bool -> string -> string -> int option
val replacesubstring : string -> string -> string -> string (* IN,FROM,TO *)
val replacesubstrings : string -> (string * string) list -> string
val concatmap : string -> ('a -> string) -> 'a list -> string
val removeTrailingCR : string -> string
val trimWhitespace : string -> string
val splitAtChar : ?reverse:bool -> string -> char -> (string * string option)
val splitIntoWords : ?esc:char -> string -> char -> string list
<<<<<<< HEAD
val splitAtString : ?reverse:bool -> string -> string -> (string * string option)
val splitIntoWordsByString : string -> string -> string list
=======
  (* Empty words are not returned; escaped whitespace is non splitting *)
val splitIntoWordsByString : string -> string -> string list (* IN,SEP *)
  (* Invariant: [s = concat sep (splitIntoWords s sep)] *)
>>>>>>> 2c0e01c5
val padto : int -> string -> string

(* ---------------------------------------------------------------------- *)
(* Miscellaneous *)

(* Architecture *)
val osType : [`Unix | `Win32]
val isCygwin: bool    (* osType will be `Win32 in this case *)

(* Options *)
val extractValueFromOption : 'a option -> 'a
val option2string: ('a -> string) -> ('a option -> string)

(* Miscellaneous *)
val time2string : float -> string
val percentageOfTotal :
  int ->     (* current value *)
  int ->     (* total value *)
  int        (* percentage of total *)
val monthname : int -> string
val percent2string : float -> string
val fileInHomeDir : string -> System.fspath
val fileMaybeRelToHomeDir : string -> System.fspath
val homeDirStr : string

(* Just like the versions in the Unix module, but raising Transient
   instead of Unix_error *)
val localtime : float -> Unix.tm
val time : unit -> float

(* Global debugging printer (it's exposed as a ref so that modules loaded
   before Trace can use it; the ref will always be set to Some(Trace.debug)) *)
val debugPrinter : ((string -> (unit->unit) -> unit) option) ref
(* A synonym for Trace.debug *)
val debug : string -> (unit->unit) -> unit

(* The UI must supply a function to warn the user; a default calling Util.msg
   is set up initially. *)
val warnPrinter : (string -> unit) option ref
val warn : string -> unit

(* Someone should supply a function here that will convert a simple filename
   to a filename in the unison directory *)
val supplyFileInUnisonDirFn : (string -> System.fspath) -> unit
(* Use it like this: *)
val fileInUnisonDir : string -> System.fspath

(* Printing and formatting functions *)

val format : ('a, Format.formatter, unit) format -> 'a
(** Format some text on the current formatting channel.
    This is the only formatting function that should be called anywhere in the program! *)

val flush : unit -> unit

val format_to_string : (unit -> unit) -> string
(** [format_to_string f] runs [f] in a context where the Format functions are redirected to
    a string, which it returns. *)

(* Format and print messages on the standard error stream, being careful to
   flush the stream after each one *)
val msg : ('a, out_channel, unit) format -> 'a

(* Set the info line *)
val set_infos : string -> unit<|MERGE_RESOLUTION|>--- conflicted
+++ resolved
@@ -57,14 +57,10 @@
 val trimWhitespace : string -> string
 val splitAtChar : ?reverse:bool -> string -> char -> (string * string option)
 val splitIntoWords : ?esc:char -> string -> char -> string list
-<<<<<<< HEAD
+  (* Empty words are not returned; escaped whitespace is non splitting *)
 val splitAtString : ?reverse:bool -> string -> string -> (string * string option)
-val splitIntoWordsByString : string -> string -> string list
-=======
-  (* Empty words are not returned; escaped whitespace is non splitting *)
 val splitIntoWordsByString : string -> string -> string list (* IN,SEP *)
   (* Invariant: [s = concat sep (splitIntoWords s sep)] *)
->>>>>>> 2c0e01c5
 val padto : int -> string -> string
 
 (* ---------------------------------------------------------------------- *)
